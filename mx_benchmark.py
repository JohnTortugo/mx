--- conflicted
+++ resolved
@@ -34,13 +34,10 @@
 import time
 import traceback
 import uuid
-<<<<<<< HEAD
 import signal
 import threading
 import tempfile
 import shutil
-=======
->>>>>>> efad3f50
 from argparse import ArgumentParser
 from argparse import RawTextHelpFormatter
 from argparse import SUPPRESS
